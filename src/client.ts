import { z } from "zod";
import { type PipeErrorResponse, eventIngestReponseData, pipeResponseWithoutData } from "./util";

export type Config = {
  baseUrl?: string;
} & (
  | {
      token: string;
      noop?: never;
    }
  | {
      token?: never;
      noop: true;
    }
);

export class Tinybird {
  private readonly baseUrl: string;
  private readonly token: string;
  private readonly noop: boolean;

  constructor(config: Config) {
    this.baseUrl = config.baseUrl ?? "https://api.tinybird.co";
    if (config.noop) {
      this.token = "";
      this.noop = true;
    } else {
      this.token = config.token;
      this.noop = false;
    }
  }

  private async fetch(
    url: string | URL,
    opts: { method: string; headers?: Record<string, string>; body?: string },
  ): Promise<unknown> {
    for (let i = 0; i < 10; i++) {
      const res = await fetch(url, opts);
      if (res.ok) {
        return res.json();
      }

      if (res.status === 429 || res.status >= 500) {
        const delay = 1000 + i ** 2 * 50;
        console.warn(`retrying ${url.toString()} in ${delay}ms`);
        await new Promise((r) => setTimeout(r, delay));
        continue;
      }
<<<<<<< HEAD

=======
      url.searchParams.set(key, value.toString());
    }

    for (let i = 0; i < 10; i++) {
      const res = await fetch(url, {
        headers: {
          Authorization: `Bearer ${this.token}`,
        },
        cache: opts?.cache,
        // @ts-ignore
        next: {
          revalidate: opts?.revalidate,
        },
      });
      if (res.ok) {
        return res.json();
      }

      if (res.status === 429) {
        await new Promise((r) => setTimeout(r, 1000 + i ** 2 * 50));
        continue;
      }

>>>>>>> 27080404
      if (!res.ok) {
        const error = (await res.json()) as PipeErrorResponse;
        throw new Error(error.error);
      }
    }
  }

  public buildPipe<TParameters extends z.ZodSchema<any>, TData extends z.ZodSchema<any>>(req: {
    pipe: string;
    parameters?: TParameters;
    data: TData;
    opts?: {
      cache?: RequestCache;
      /**
       * Number of seconds to revalidate the cache
       */
      revalidate?: number;
    };
  }): (
    params: z.input<TParameters>,
  ) => Promise<z.infer<typeof pipeResponseWithoutData> & { data: z.output<TData>[] }> {
    const outputSchema = pipeResponseWithoutData.setKey("data", z.array(req.data));
    return async (params: z.input<TParameters>) => {
      let validatedParams: z.input<TParameters> | undefined = undefined;
      if (req.parameters) {
        const v = req.parameters.safeParse(params);
        if (!v.success) {
          throw new Error(v.error.message);
        }
        validatedParams = v.data;
      }
      if (this.noop) {
        return { meta: [], data: [] };
      }
      const url = new URL(`/v0/pipes/${req.pipe}.json`, this.baseUrl);
      if (validatedParams) {
        for (const [key, value] of Object.entries(validatedParams)) {
          if (typeof value === "undefined" || value === null) {
            continue;
          }
          url.searchParams.set(key, value.toString());
        }
      }
      const res = await this.fetch(url, {
        method: "GET",
        headers: { Authorization: `Bearer ${this.token}` },
      });
      const validatedResponse = outputSchema.safeParse(res);
      if (!validatedResponse.success) {
        throw new Error(validatedResponse.error.message);
      }

      return validatedResponse.data;
    };
  }

  public buildIngestEndpoint<TSchema extends z.ZodSchema<any>>(req: {
    datasource: string;
    event: TSchema;
  }): (
    events: z.input<TSchema> | z.input<TSchema>[],
  ) => Promise<z.infer<typeof eventIngestReponseData>> {
    return async (events: z.input<TSchema> | z.input<TSchema>[]) => {
      let validatedEvents: z.output<TSchema> | z.output<TSchema>[] | undefined = undefined;
      if (req.event) {
        const v = Array.isArray(events)
          ? req.event.array().safeParse(events)
          : req.event.safeParse(events);
        if (!v.success) {
          throw new Error(v.error.message);
        }
        validatedEvents = v.data;
      }

      if (this.noop) {
        return {
          successful_rows: Array.isArray(validatedEvents) ? validatedEvents.length : 1,
          quarantined_rows: 0,
        };
      }
      const url = new URL("/v0/events", this.baseUrl);
      url.searchParams.set("name", req.datasource);

      const body = (Array.isArray(validatedEvents) ? validatedEvents : [validatedEvents])
        .map((p) => JSON.stringify(p))
        .join("\n");

<<<<<<< HEAD
      const res = await this.fetch(url, {
=======
      const res = await fetch(url, {
>>>>>>> 27080404
        method: "POST",
        body,
        headers: { Authorization: `Bearer ${this.token}`, "Content-Type": "application/json" },
      }).catch((err) => {
        throw new Error(`Unable to ingest to ${req.datasource}: ${err.message}`);
      });

<<<<<<< HEAD
      const validatedResponse = eventIngestReponseData.safeParse(res);
=======
      if (!res.ok) {
        throw new Error(
          `Unable to ingest to ${req.datasource}: [${res.status}] ${await res.text()}`,
        );
      }

      const validatedResponse = eventIngestReponseData.safeParse(await res.json());
>>>>>>> 27080404

      if (!validatedResponse.success) {
        throw new Error(validatedResponse.error.message);
      }

      return validatedResponse.data;
    };
  }
}<|MERGE_RESOLUTION|>--- conflicted
+++ resolved
@@ -46,33 +46,6 @@
         await new Promise((r) => setTimeout(r, delay));
         continue;
       }
-<<<<<<< HEAD
-
-=======
-      url.searchParams.set(key, value.toString());
-    }
-
-    for (let i = 0; i < 10; i++) {
-      const res = await fetch(url, {
-        headers: {
-          Authorization: `Bearer ${this.token}`,
-        },
-        cache: opts?.cache,
-        // @ts-ignore
-        next: {
-          revalidate: opts?.revalidate,
-        },
-      });
-      if (res.ok) {
-        return res.json();
-      }
-
-      if (res.status === 429) {
-        await new Promise((r) => setTimeout(r, 1000 + i ** 2 * 50));
-        continue;
-      }
-
->>>>>>> 27080404
       if (!res.ok) {
         const error = (await res.json()) as PipeErrorResponse;
         throw new Error(error.error);
@@ -160,11 +133,7 @@
         .map((p) => JSON.stringify(p))
         .join("\n");
 
-<<<<<<< HEAD
       const res = await this.fetch(url, {
-=======
-      const res = await fetch(url, {
->>>>>>> 27080404
         method: "POST",
         body,
         headers: { Authorization: `Bearer ${this.token}`, "Content-Type": "application/json" },
@@ -172,17 +141,7 @@
         throw new Error(`Unable to ingest to ${req.datasource}: ${err.message}`);
       });
 
-<<<<<<< HEAD
       const validatedResponse = eventIngestReponseData.safeParse(res);
-=======
-      if (!res.ok) {
-        throw new Error(
-          `Unable to ingest to ${req.datasource}: [${res.status}] ${await res.text()}`,
-        );
-      }
-
-      const validatedResponse = eventIngestReponseData.safeParse(await res.json());
->>>>>>> 27080404
 
       if (!validatedResponse.success) {
         throw new Error(validatedResponse.error.message);
